/**
 * @license
 * Copyright 2018 Streamlit Inc. All rights reserved.
 */

/*jshint loopfunc:false */

import React, { PureComponent } from 'react';
import { hotkeys } from 'react-keyboard-shortcuts';
import { AutoSizer } from 'react-virtualized';
import {
  Alert,
  Col,
  Container,
  Progress,
  Row,
} from 'reactstrap';
import { fromJS } from 'immutable';
import url from 'url';

// Other local imports.
import LoginBox from './LoginBox';
import MainMenu from './MainMenu';
import Resolver from './Resolver';
import StreamlitDialog from './StreamlitDialog';
import { ConnectionManager } from './ConnectionManager';
import { ConnectionState } from './ConnectionState';
import { ReportRunState } from './ReportRunState';
import { StatusWidget } from './StatusWidget';
import { ReportEventDispatcher } from './ReportEvent';

// Load (non-lazy) core elements.
import Chart from './elements/Chart';
import DocString from './elements/DocString';
import ExceptionElement from './elements/ExceptionElement';
import Table from './elements/Table';
import { Text } from './elements/Text';

import { setStreamlitVersion } from './baseconsts';
import { ForwardMsg, Text as TextProto } from './protobuf';
import { addRows } from './dataFrameProto';
import { initRemoteTracker, trackEventRemotely } from './remotetracking';
import { toImmutableProto, dispatchOneOf } from './immutableProto';

import './StreamlitApp.css';

// Lazy-load display elements.
const Audio = React.lazy(() => import('./elements/Audio'));
const Balloons = React.lazy(() => import('./elements/Balloons'));
const DataFrame = React.lazy(() => import('./elements/DataFrame'));
const ImageList = React.lazy(() => import('./elements/ImageList'));
const Map = React.lazy(() => import('./elements/Map'));
const DeckGlChart = React.lazy(() => import('./elements/DeckGlChart'));
const PlotlyChart = React.lazy(() => import('./elements/PlotlyChart'));
const VegaLiteChart = React.lazy(() => import('./elements/VegaLiteChart'));
const Video = React.lazy(() => import('./elements/Video'));


class StreamlitApp extends PureComponent {
  constructor(props) {
    super(props);

    this.state = {
      reportId: '<null>',
      reportName: null,
      elements: fromJS([makeElementWithInfoText('Connecting...')]),
      userSettings: {
        wideMode: false,
        runOnSave: true,
      },
      showLoginBox: false,
      reportRunState: ReportRunState.NOT_RUNNING,
      connectionState: ConnectionState.INITIAL,
    };

    // Bind event handlers.
    this.closeDialog = this.closeDialog.bind(this);
    this.getUserLogin = this.getUserLogin.bind(this);
    this.handleConnectionError = this.handleConnectionError.bind(this);
    this.handleMessage = this.handleMessage.bind(this);
    this.isProxyConnected = this.isProxyConnected.bind(this);
    this.onLogInError = this.onLogInError.bind(this);
    this.onLogInSuccess = this.onLogInSuccess.bind(this);
    this.openRerunScriptDialog = this.openRerunScriptDialog.bind(this);
    this.rerunScript = this.rerunScript.bind(this);
    this.stopReport = this.stopReport.bind(this);
    this.openClearCacheDialog = this.openClearCacheDialog.bind(this);
    this.clearCache = this.clearCache.bind(this);
    this.saveReport = this.saveReport.bind(this);
    this.saveSettings = this.saveSettings.bind(this);
    this.setReportName = this.setReportName.bind(this);

    this.userLoginResolver = new Resolver();
    this.reportEventDispatcher = new ReportEventDispatcher();
    this.statusWidgetRef = React.createRef();

    this.connectionManager = new ConnectionManager({
      getUserLogin: this.getUserLogin,
      onMessage: this.handleMessage,
      onConnectionError: this.handleConnectionError,
      setReportName: this.setReportName,
      connectionStateChanged: newState => {
        this.setState({connectionState: newState});
      },
    });
  }

  /**
   * Global keyboard shortcuts.
   */
  hot_keys = {
    // The r key reruns the script.
    'r': {
      priority: 1,
      handler: () => this.rerunScript(),
    },

    // 'a' reruns the script, and sets "always rerun" to true,
    // but only if the StatusWidget is currently prompting the
    // user to rerun
    'a': {
      priority: 1,
      handler: () => {
        if (this.statusWidgetRef.current != null) {
          this.statusWidgetRef.current.handleAlwaysRerunHotkeyPressed();
        }
      },
    },

    // The shift+r key opens the rerun script dialog.
    'shift+r': {
      priority: 1,
      handler: () => this.openRerunScriptDialog(),
    },

    // 'c' clears the cache
    'c': {
      priority: 1,
      handler: () => this.openClearCacheDialog(),
    },

    // The enter key runs the "default action" of the dialog.
    'enter': {
      priority: 1,
      handler: () => {
        if (this.state.dialog && this.state.dialog.defaultAction) {
          this.state.dialog.defaultAction();
        }
      },
    },
  };

  async componentDidMount() {
    if (isEmbeddedInIFrame()) {
      document.body.classList.add('embedded');
    }

    trackEventRemotely('viewReport');

    // When a user is viewing a shared report we will actually receive no
    // 'newReport' message, so we initialize the tracker here instead.
    if (this.connectionManager.isStaticConnection()) {
      initRemoteTracker({
        gatherUsageStats: true,
      });
    }
  }

  /**
   * Resets the state of client to an empty report containing a single
   * element which is an alert of the given type.
   *
   * msg    - The message to display
   * format - One of the accepted formats from Text.proto.
   */
  showSingleTextElement(msg, format) {
    this.setState({
      reportId: '<null>',
      elements: fromJS([{
        type: 'text',
        text: {
          format,
          body: msg,
        },
      }]),
    });
  }

  /**
   * Callback when we get a message from the server.
   */
  handleMessage(msgProto) {
    const msg = toImmutableProto(ForwardMsg, msgProto);

    dispatchOneOf(msg, 'type', {
<<<<<<< HEAD
      newConnection: newConnectionMsg => this.handleNewConnection(newConnectionMsg),
      newReport: (newReportMsg) => {
        trackEventRemotely('updateReport');
        this.setState({
          reportId: newReportMsg.get('id'),
          commandLine: newReportMsg.get('commandLine').toJS().join(' '),
        });
        setTimeout(() => {
          if (newReportMsg.get('id') === this.state.reportId) {
            this.clearOldElements();
          }
        }, 200);
      },
      delta: (delta) => {
        this.applyDelta(delta);
      },
      reportFinished: () => {
        this.clearOldElements();
      },
      uploadReportProgress: (progress) => {
        this.openDialog({ progress, type: 'uploadProgress' });
      },
      reportUploaded: (url) => {
        this.openDialog({ url, type: 'uploaded' });
      },
=======
      initialize: initializeMsg => this.handleInitialize(initializeMsg),
      sessionStateChanged: msg => this.handleSessionStateChanged(msg),
      sessionEvent: msg => this.handleSessionEvent(msg),
      newReport: newReportMsg => this.handleNewReport(newReportMsg),
      delta: delta => this.applyDelta(delta),
      reportFinished: () => this.clearOldElements(),
      uploadReportProgress: progress =>
        this.openDialog({ progress, type: 'uploadProgress' }),
      reportUploaded: url => this.openDialog({ url, type: 'uploaded' }),
>>>>>>> f8164aad
    });
  }

  /**
   * Handler for ForwardMsg.initialize messages
   * @param initializeMsg an Initialize protobuf
   */
  handleInitialize(initializeMsg) {
    setStreamlitVersion(initializeMsg.get('streamlitVersion'));

    initRemoteTracker({
      gatherUsageStats: initializeMsg.get('gatherUsageStats'),
    });

    trackEventRemotely('createReport');

    this.setState({
      sharingEnabled: initializeMsg.get('sharingEnabled'),
    });

    const initialState = initializeMsg.get('sessionState');
    this.handleSessionStateChanged(initialState);
  }

  /**
   * Handler for ForwardMsg.sessionStateChanged messages
   * @param msg a SessionState protobuf
   */
  handleSessionStateChanged(msg) {
    const runOnSave = msg.get('runOnSave');
    const reportIsRunning = msg.get('reportIsRunning');

    this.setState(prevState => {
      // If we have a pending run-state request, only change our reportRunState
      // if our request has been processed.
      let reportRunState;
      if (reportIsRunning) {
        reportRunState =
          prevState.reportRunState === ReportRunState.STOP_REQUESTED ?
            ReportRunState.STOP_REQUESTED : ReportRunState.RUNNING;
      } else {
        reportRunState =
          prevState.reportRunState === ReportRunState.RERUN_REQUESTED ?
            ReportRunState.RERUN_REQUESTED : ReportRunState.NOT_RUNNING;
      }

      return ({
        userSettings: {
          ...prevState.userSettings,
          runOnSave,
        },
        reportRunState,
      });
    });
  }

  /**
   * Handler for ForwardMsg.sessionEvent messages
   * @param msg a SessionEvent protobuf
   */
  handleSessionEvent(msg) {
    this.reportEventDispatcher.handleSessionEventMsg(msg);
  }

  /**
   * Handler for ForwardMsg.newReport messages
   * @param newReportMsg a NewReport protobuf
   */
  handleNewReport(newReportMsg) {
    trackEventRemotely('updateReport');

    this.setState({
      reportId: newReportMsg.get('id'),
      commandLine: newReportMsg.get('commandLine').toJS().join(' '),
    });

    setTimeout(() => {
      if (newReportMsg.get('id') === this.state.reportId) {
        this.clearOldElements();
      }
    }, 3000);
  }

  /**
   * Opens a dialog with the specified state.
   */
  openDialog(dialogProps) {
    this.setState({ dialog: dialogProps });
  }

  /**
   * Closes the upload dialog if it's open.
   */
  closeDialog() {
    this.setState({ dialog: undefined });
  }

  /**
   * Saves a UserSettings object.
   */
  saveSettings(newSettings) {
    const prevRunOnSave = this.state.userSettings.runOnSave;
    const runOnSave = newSettings.runOnSave;

    this.setState({userSettings: newSettings});

    if (prevRunOnSave !== runOnSave && this.isProxyConnected()) {
      this.sendBackMsg({type: 'setRunOnSave', setRunOnSave: runOnSave});
    }
  }

  /**
   * Applies a list of deltas to the elements.
   */
  applyDelta(delta) {
    const { reportId } = this.state;
    this.setState(({ elements }) => ({
      elements: elements.update(delta.get('id'), element =>
        dispatchOneOf(delta, 'type', {
          newElement: newElement =>
            handleNewElementMessage(newElement, reportId),
          addRows: namedDataSet =>
            handleAddRowsMessage(element, namedDataSet),
        })),
    }));
  }

  /**
   * Empties out all elements whose reportIds are no longer current.
   */
  clearOldElements() {
    this.setState(({ elements, reportId }) => ({
      elements: elements.map((elt) => {
        if (elt.get('reportId') === reportId) {
          return elt;
        }
        return fromJS({
          reportId,
          empty: { unused: true },
          type: 'empty',
        });
      }),
    }));
  }

  /**
   * Callback to call when we want to save the report.
   */
  saveReport() {
    if (this.isProxyConnected()) {
      if (this.state.sharingEnabled) {
        trackEventRemotely('shareReport');
        this.sendBackMsg({
          type: 'cloudUpload',
          cloudUpload: true,
        });
      } else {
        this.openDialog({
          type: 'warning',
          msg: (
            <div>
              You do not have sharing configured.
              Please contact&nbsp;
              <a href="mailto:hello@streamlit.io">Streamlit Support</a>
              &nbsp;to setup sharing.
            </div>
          ),
        });
      }
    } else {
      console.warn('Cannot save report when proxy is disconnected');
    }
  }

  /**
   * Opens the dialog to rerun the script.
   */
  openRerunScriptDialog() {
    if (this.isProxyConnected()) {
      this.openDialog({
        type: 'rerunScript',
        getCommandLine: () => this.state.commandLine,
        setCommandLine: commandLine => this.setState({ commandLine }),
        rerunCallback: this.rerunScript,

        // This will be called if enter is pressed.
        defaultAction: this.rerunScript,
      });
    } else {
      console.warn('Cannot rerun script when proxy is disconnected.');
    }
  }

  /**
   * Reruns the script (given by this.state.commandLine).
   *
   * @param alwaysRunOnSave a boolean. If true, UserSettings.runOnSave
   * will be set to true, which will result in a request to the Proxy
   * to enable runOnSave for this report.
   */
  rerunScript(alwaysRunOnSave = false) {
    this.closeDialog();

    if (!this.isProxyConnected()) {
      console.warn('Cannot rerun script when proxy is disconnected.');
      return;
    }

    if (this.state.reportRunState === ReportRunState.RUNNING ||
      this.state.reportRunState === ReportRunState.RERUN_REQUESTED) {
      // Don't queue up multiple rerunScript requests
      return;
    }

    trackEventRemotely('rerunScript');

    this.setState({reportRunState: ReportRunState.RERUN_REQUESTED});

    if (alwaysRunOnSave) {
      // Update our run-on-save setting *before* calling rerunScript.
      // The rerunScript message currently blocks all BackMsgs from
      // being processed until the script has completed executing.
      this.saveSettings({...this.state.userSettings, runOnSave: true});
    }

    this.sendBackMsg({
      type: 'rerunScript',
      rerunScript: this.state.commandLine,
    });
  }

  /** Requests that the server stop running the report */
  stopReport() {
    if (!this.isProxyConnected()) {
      console.warn('Cannot stop report when proxy is disconnected.');
      return;
    }

    if (this.state.reportRunState === ReportRunState.NOT_RUNNING ||
      this.state.reportRunState === ReportRunState.STOP_REQUESTED) {
      // Don't queue up multiple stopReport requests
      return;
    }

    this.sendBackMsg({type: 'stopReport', stopReport: true});
    this.setState({reportRunState: ReportRunState.STOP_REQUESTED});
  }

  /**
   * Shows a dialog asking the user to confirm they want to clear the cache
   */
  openClearCacheDialog() {
    if (this.isProxyConnected()) {
      this.openDialog({
        type: 'clearCache',
        confirmCallback: this.clearCache,

        // This will be called if enter is pressed.
        defaultAction: this.clearCache,
      });
    } else {
      console.warn('Cannot clear cache: proxy is disconnected');
    }
  }

  /**
   * Asks the server to clear the st_cache
   */
  clearCache() {
    this.closeDialog();
    if (this.isProxyConnected()) {
      trackEventRemotely('clearCache');
      this.sendBackMsg({type: 'clearCache', clearCache: true});
    } else {
      console.warn('Cannot clear cache: proxy is disconnected');
    }
  }

  /**
   * Sends a message back to the proxy.
   */
  sendBackMsg(msg) {
    if (this.connectionManager) {
      this.connectionManager.sendMessage(msg);
    } else {
      console.error(`Not connected. Cannot send back message: ${msg}`);
    }
  }

  /**
   * Updates the report body when there's a connection error.
   */
  handleConnectionError(errMsg) {
    this.showSingleTextElement(
      `Connection error: ${errMsg}`, TextProto.Format.WARNING);
  }

  /**
   * Indicates whether we're connected to the proxy.
   */
  isProxyConnected() {
    return this.connectionManager ?
      this.connectionManager.isConnected() :
      false;
  }

  /**
   * Sets the reportName in state and upates the title bar.
   */
  setReportName(reportName) {
    document.title = `${reportName} · Streamlit`;
    this.setState({ reportName });
  }

  render() {
    const outerDivClass =
        isEmbeddedInIFrame() ?
          'streamlit-embedded' :
          this.state.userSettings.wideMode ?
            'streamlit-wide' :
            'streamlit-regular';

    return (
      <div className={outerDivClass}>
        <header>
          <div className="decoration" />
          <div id="brand">
            <a href="//streamlit.io">Streamlit</a>
          </div>
          <StatusWidget
            ref={this.statusWidgetRef}
            connectionState={this.state.connectionState}
            reportEventDispatcher={this.reportEventDispatcher}
            reportRunState={this.state.reportRunState}
            rerunReport={this.rerunScript}
            stopReport={this.stopReport}
          />
          <MainMenu
            isProxyConnected={this.isProxyConnected}
            saveCallback={this.saveReport}
            quickRerunCallback={this.rerunScript}
            rerunCallback={this.openRerunScriptDialog}
            clearCacheCallback={this.openClearCacheDialog}
            settingsCallback={() => this.openDialog({
              type: 'settings',
              isOpen: true,
              isProxyConnected: this.isProxyConnected(),
              settings: this.state.userSettings,
              onSave: this.saveSettings,
            })}
            aboutCallback={() => this.openDialog({
              type: 'about',
              onClose: this.closeDialog,
            })}
          />
        </header>

        <Container className="streamlit-container">
          <Row className="justify-content-center">
            <Col className={this.state.userSettings.wideMode ?
              '' : 'col-lg-8 col-md-9 col-sm-12 col-xs-12'}>
              {this.state.showLoginBox ?
                <LoginBox
                  onSuccess={this.onLogInSuccess}
                  onFailure={this.onLogInError}
                />
                :
                <AutoSizer className="main">
                  { ({ width }) => this.renderElements(width) }
                </AutoSizer>
              }
            </Col>
          </Row>

          <StreamlitDialog
            dialogProps={{
              ...this.state.dialog,
              onClose: this.closeDialog,
            }}
          />

        </Container>
      </div>
    );
  }

  renderElements(width) {
    return this.state.elements.map((element) => {
      try {
        if (!element) { throw new Error('Transmission error.'); }
        return dispatchOneOf(element, 'type', {
          audio: audio => <Audio audio={audio} width={width} />,
          balloons: balloons => <Balloons balloons={balloons} />,
          chart: chart => <Chart chart={chart} width={width} />,
          dataFrame: df => <DataFrame df={df} width={width} />,
          deckGlChart: el => <DeckGlChart element={el} width={width} />,
          docString: doc => <DocString element={doc} width={width} />,
          empty: empty => undefined,
          exception: exc => <ExceptionElement element={exc} width={width} />,
          imgs: imgs => <ImageList imgs={imgs} width={width} />,
          map: map => <Map map={map} width={width} />,
          plotlyChart: el => <PlotlyChart element={el} width={width} />,
          progress: p => <Progress value={p.get('value')} style={{width}} />,
          table: df => <Table df={df} width={width} />,
          text: text => <Text element={text} width={width} />,
          vegaLiteChart: el => <VegaLiteChart element={el} width={width} />,
          video: video => <Video video={video} width={width} />,
        });
      } catch (err) {
        return <Alert color="warning" style={{ width }}>{err.message}</Alert>;
      }
    }).push(
      <div style={{ width }} className="footer" />
    ).flatMap((element, indx) => {
      if (element) {
        return [
          <div
            className="element-container"
            key={indx}
          >
            <React.Suspense
              fallback={<Text
                element={makeElementWithInfoText('Loading...').get('text')}
                width={width}
              />}
            >
              {element}
            </React.Suspense>
          </div>,
        ];
      } else {
        return [];
      }
    });
  }

  async getUserLogin() {
    this.setState({ showLoginBox: true });
    const idToken = await this.userLoginResolver.promise;
    this.setState({ showLoginBox: false });

    return idToken;
  }

  onLogInSuccess({ accessToken, idToken }) {
    if (accessToken) {
      this.userLoginResolver.resolve(idToken);
    } else {
      this.userLoginResolver.reject('Error signing in.');
    }
  }

  onLogInError(msg) {
    this.userLoginResolver.reject(`Error signing in. ${msg}`);
  }
}


function handleNewElementMessage(element, reportId) {
  trackEventRemotely('visualElementUpdated', {
    elementType: element.get('type'),
  });
  return element.set('reportId', reportId);
}


function handleAddRowsMessage(element, namedDataSet) {
  trackEventRemotely('dataMutated');
  return addRows(element, namedDataSet);
}


/**
 * Returns true if the URL parameters indicated that we're embedded in an
 * iframe.
 */
function isEmbeddedInIFrame() {
  return url.parse(window.location.href, true).query.embed === 'true';
}


function makeElementWithInfoText(text) {
  return fromJS({
    type: 'text',
    text: {
      format: TextProto.Format.INFO,
      body: text,
    },
  });
}


export default hotkeys(StreamlitApp);<|MERGE_RESOLUTION|>--- conflicted
+++ resolved
@@ -193,33 +193,6 @@
     const msg = toImmutableProto(ForwardMsg, msgProto);
 
     dispatchOneOf(msg, 'type', {
-<<<<<<< HEAD
-      newConnection: newConnectionMsg => this.handleNewConnection(newConnectionMsg),
-      newReport: (newReportMsg) => {
-        trackEventRemotely('updateReport');
-        this.setState({
-          reportId: newReportMsg.get('id'),
-          commandLine: newReportMsg.get('commandLine').toJS().join(' '),
-        });
-        setTimeout(() => {
-          if (newReportMsg.get('id') === this.state.reportId) {
-            this.clearOldElements();
-          }
-        }, 200);
-      },
-      delta: (delta) => {
-        this.applyDelta(delta);
-      },
-      reportFinished: () => {
-        this.clearOldElements();
-      },
-      uploadReportProgress: (progress) => {
-        this.openDialog({ progress, type: 'uploadProgress' });
-      },
-      reportUploaded: (url) => {
-        this.openDialog({ url, type: 'uploaded' });
-      },
-=======
       initialize: initializeMsg => this.handleInitialize(initializeMsg),
       sessionStateChanged: msg => this.handleSessionStateChanged(msg),
       sessionEvent: msg => this.handleSessionEvent(msg),
@@ -229,7 +202,6 @@
       uploadReportProgress: progress =>
         this.openDialog({ progress, type: 'uploadProgress' }),
       reportUploaded: url => this.openDialog({ url, type: 'uploaded' }),
->>>>>>> f8164aad
     });
   }
 
