[[source]]
name = "pypi"
url = "https://pypi.org/simple"
verify_ssl = true

[dev-packages]
flake8 = "*"
funcsigs = {version = "*", markers = "python_version < '3.0'"}
mock = "*"
parameterized = "*"
pipenv = "*"
pytest = "*"
pytest-cov = "*"
testfixtures = "*"
twine = "*"
wheel = "*"
# Doc builder packages:
Sphinx = "==1.8.5"
sphinx-rtd-theme = "*"
recommonmark = "*"
# Packages used in unit tests:
altair = "*"
matplotlib = {version = "*", markers = "python_version > '3.0'"}
scipy = "*"
plotly = "*"
bokeh = "*"
graphviz = "*"
pydot = "*"
tensorflow = "*"
seaborn = "*"
# TODO(armando): Automate syncing of requirements to conda/streamlit/meta.yaml
# When you update the packages here, you have to update
# conda/streamlit/meta.yaml as well.
#
# IMPORTANT: We should try very hard *not* to add dependencies to Streamlit.
# And if something is only required for testing, but not anything else, please
# add to the dev dependencies above, instead.

[packages]
base58 = "*"
# backport of collections.abc
backports-abc = {version = "*", markers = "python_version < '3.0'"}
blinker = "*"
botocore = "*"
boto3 = "*"
click = ">=7.0"
docutils = "*"
enum-compat = "*"
# python3 code backported to python2
future = "*"
# specifically concurrent.futures in python2
futures = {version = "*", markers = "python_version < '3.0'"}
numpy = "*"
pandas = "*"
# 5.1.0 has compatibility issues https://github.com/python-pillow/Pillow/issues/3068
pillow = "!=5.1.0"
# Set protobuf version based on the protoc version on the release machine (i.e.
# Thiago's machine)
protobuf = ">=3.6.0"
psutil = "*"
toml = "*"
# 5.0 has a fix for etag header: https://github.com/tornadoweb/tornado/issues/2262
# 6.0 doesn't support Python 2
<<<<<<< HEAD
tornado = ">=5.0<6.0"
=======
tornado = ">=5.0,<6.0"
>>>>>>> 30d5f557
tzlocal = "*"
watchdog = "*"<|MERGE_RESOLUTION|>--- conflicted
+++ resolved
@@ -61,10 +61,6 @@
 toml = "*"
 # 5.0 has a fix for etag header: https://github.com/tornadoweb/tornado/issues/2262
 # 6.0 doesn't support Python 2
-<<<<<<< HEAD
-tornado = ">=5.0<6.0"
-=======
 tornado = ">=5.0,<6.0"
->>>>>>> 30d5f557
 tzlocal = "*"
 watchdog = "*"